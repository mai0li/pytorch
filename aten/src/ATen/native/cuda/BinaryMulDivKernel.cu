#include <ATen/AccumulateType.h>
#include <ATen/Dispatch.h>
#include <ATen/native/DispatchStub.h>
#include <ATen/native/cuda/Loops.cuh>
#include <ATen/native/TensorIterator.h>
#include <ATen/native/BinaryOps.h>
#include <c10/cuda/CUDAGuard.h>

// NOTE: CUDA on Windows requires that the enclosing function
// of a __device__ lambda not have internal linkage.

namespace at { namespace native {

template<typename scalar_t, typename accscalar_t>
struct MulScalarFunctor {
    MulScalarFunctor(accscalar_t b_): b(b_) {}
    __device__ scalar_t operator() (scalar_t a) const {
      return a * b;
    }
  private:
    accscalar_t b;
};

template<typename scalar_t>
struct DivFunctor {
  __device__ scalar_t operator() (scalar_t a, scalar_t b) const {
    return a / b;
  }
};

template<typename scalar_t>
struct MulFunctor {
  __device__ scalar_t operator() (scalar_t a, scalar_t b) const {
    return a * b;
  }
};

// Workaround for the error: '*' in boolean context, suggest '&&' instead [-Werror=int-in-bool-context]
template<>
struct MulFunctor<bool> {
  __device__ bool operator() (bool a, bool b) const {
    return a && b;
  }
};


void div_true_kernel_cuda(TensorIterator& iter) {
  if (iter.is_cpu_scalar(2)) {
    // optimization for floating-point types: if the second operand is a CPU
    // scalar, compute a * reciprocal(b). Note that this may lose one bit of
    // precision compared to computing the division.
    AT_DISPATCH_FLOATING_AND_COMPLEX_TYPES_AND2(kHalf, kBFloat16, iter.common_dtype(), "div_true_cuda", [&]() {
      using accscalar_t = at::acc_type<scalar_t, true>;
      auto inv_b = accscalar_t(1.0) / iter.scalar_value<accscalar_t>(2);
      iter.remove_operand(2);
      MulScalarFunctor<scalar_t, decltype(inv_b)> f(inv_b);
      gpu_kernel(iter, f);
    });
  } else {
    AT_DISPATCH_FLOATING_AND_COMPLEX_TYPES_AND2(kHalf, kBFloat16, iter.common_dtype(), "div_true_cuda", [&]() {
      DivFunctor<scalar_t> f;
      gpu_kernel_with_scalars(iter, f);
    });
  }
}

void div_trunc_kernel_cuda(TensorIterator& iter) {
  auto dtype = iter.common_dtype();
  if (isIntegralType(dtype, /*includeBool*/ false)) {
    AT_DISPATCH_INTEGRAL_TYPES(dtype, "div_trunc_cuda", [&]() {
      gpu_kernel_with_scalars(iter, [] GPU_LAMBDA (scalar_t a, scalar_t b) -> scalar_t {
        return a / b;
      });
    });
  } else if (iter.is_cpu_scalar(2)) {
    // optimization for floating-point types: if the second operand is a CPU
    // scalar, compute a * reciprocal(b). Note that this may lose one bit of
    // precision compared to computing the division.
    AT_DISPATCH_FLOATING_TYPES_AND2(kHalf, kBFloat16, dtype, "div_trunc_cuda", [&]() {
      using accscalar_t = at::acc_type<scalar_t, true>;
      auto inv_b = accscalar_t(1.0) / iter.scalar_value<accscalar_t>(2);
      iter.remove_operand(2);
      gpu_kernel(iter, [inv_b] GPU_LAMBDA (scalar_t a) -> scalar_t {
        return std::trunc(a * inv_b);
      });
    });
  } else {
    AT_DISPATCH_FLOATING_TYPES_AND2(kHalf, kBFloat16, dtype, "div_trunc_cuda", [&]() {
      gpu_kernel_with_scalars(iter, [] GPU_LAMBDA (scalar_t a, scalar_t b) -> scalar_t {
        return std::trunc(a / b);
      });
    });
  }
}

void div_floor_kernel_cuda(TensorIterator& iter) {
  const auto dtype = iter.common_dtype();
  if (dtype == kByte) {
    // In the special case of unsigned integer division, floor division is
    // equivalent to truncation division (since the signs of the divisor and
    // dividend are always the same)
    return div_trunc_kernel_cuda(iter);
  } else if (isIntegralType(dtype, /*includeBool*/ false)) {
<<<<<<< HEAD
    // There's no SIMD integer division, so don't try to vectorize it.
    // TODO: if the divisor is a scalar, rewrite as multiplication by a constant.
    AT_DISPATCH_INTEGRAL_TYPES(iter.common_dtype(), "div_floor_cuda", [&]() {
=======
    AT_DISPATCH_INTEGRAL_TYPES(dtype, "div_floor_cuda", [&]() {
>>>>>>> 9faa29f0
      gpu_kernel_with_scalars(iter, [] GPU_LAMBDA (scalar_t a, scalar_t b) -> scalar_t {
        if ((a < 0) != (b < 0)) {
          // Subtracts one from the results of truncation division if the
          // divisor and dividend have different sign(bit)s and the remainder of
          // the division is nonzero
          const auto quot = a / b;
          const auto rem = a % b;
          return rem ? quot - 1 : quot;
        }

        return a / b;
      });
    });
  } else if (iter.is_cpu_scalar(2)) {
    // optimization for floating-point types: if the second operand is a CPU
    // scalar, compute a * reciprocal(b). Note that this may lose one bit of
    // precision compared to computing the division.
    AT_DISPATCH_FLOATING_TYPES_AND2(kHalf, kBFloat16, dtype, "div_floor_cuda", [&]() {
      using accscalar_t = at::acc_type<scalar_t, true>;
<<<<<<< HEAD
      auto inv_b = accscalar_t(1.0) / iter.scalar_value<accscalar_t>(2);
      iter.remove_operand(2);
      gpu_kernel(iter, [inv_b] GPU_LAMBDA (scalar_t a) -> scalar_t {
        return std::floor(a * inv_b);
=======
      auto b = iter.scalar_value<accscalar_t>(2);
      auto inv_b = accscalar_t(1.0) / b;
      iter.remove_operand(2);
      gpu_kernel(iter, [b, inv_b] GPU_LAMBDA (scalar_t a) -> scalar_t {
        auto mod = std::fmod(a, b);
        auto div = (a - mod) * inv_b;
        if ((mod != 0) && (b < 0) != (mod < 0)) {
          div -= scalar_t(1);
        }

        scalar_t floordiv;
        if (div != 0) {
          floordiv = std::floor(div);
          if (div - floordiv > scalar_t(0.5)) {
            floordiv += scalar_t(1.0);
          }
        } else {
          floordiv = std::copysign(scalar_t(0), a * inv_b);
        }
        return floordiv;
>>>>>>> 9faa29f0
      });
    });
  } else {
    AT_DISPATCH_FLOATING_TYPES_AND2(kHalf, kBFloat16, dtype, "div_floor_cuda", [&]() {
      gpu_kernel_with_scalars(iter, [] GPU_LAMBDA (scalar_t a, scalar_t b) -> scalar_t {
<<<<<<< HEAD
        return std::floor(a / b);
=======
        auto mod = std::fmod(a, b);
        auto div = (a - mod) / b;
        if ((mod != 0) && (b < 0) != (mod < 0)) {
          div -= scalar_t(1);
        }

        scalar_t floordiv;
        if (div != 0) {
          floordiv = std::floor(div);
          if (div - floordiv > scalar_t(0.5)) {
            floordiv += scalar_t(1.0);
          }
        } else {
          floordiv = std::copysign(scalar_t(0), a / b);
        }
        return floordiv;
>>>>>>> 9faa29f0
      });
    });
  }
}

void mul_kernel_cuda(TensorIterator& iter) {
  if (!isIntegralType(iter.common_dtype(), /*includeBool*/ true) &&
    (iter.is_cpu_scalar(1) || iter.is_cpu_scalar(2))) {
    //if common dtype is half the scalar constant can overflow in half precision, and yet the result can
    //still be representable in the half dtype. Cast scalar to acc_type to have better accuracy
    AT_DISPATCH_FLOATING_AND_COMPLEX_TYPES_AND2(kHalf, kBFloat16, iter.common_dtype(), "mul_cuda", [&]() {
      using accscalar_t = at::acc_type<scalar_t, true>;
      int scalar_arg = iter.is_cpu_scalar(1) ? 1 : 2;
      auto b = iter.scalar_value<accscalar_t>(scalar_arg);
      iter.remove_operand(scalar_arg);
      const cuda::OptionalCUDAGuard device_guard(device_of(iter.tensor(1)));
      MulScalarFunctor<scalar_t, decltype(b)> f(b);
      gpu_kernel(iter, f);
    });
  } else {
    AT_DISPATCH_ALL_TYPES_AND_COMPLEX_AND3(kHalf, kBFloat16, kBool, iter.common_dtype(), "mul_cuda", [&]() {
      MulFunctor<scalar_t> f;
      gpu_kernel_with_scalars(iter, f);
    });
  }
}

REGISTER_DISPATCH(div_true_stub, &div_true_kernel_cuda);
REGISTER_DISPATCH(div_trunc_stub, &div_trunc_kernel_cuda);
REGISTER_DISPATCH(div_floor_stub, &div_floor_kernel_cuda);
REGISTER_DISPATCH(mul_stub, &mul_kernel_cuda);

}} // namespace at::native<|MERGE_RESOLUTION|>--- conflicted
+++ resolved
@@ -101,13 +101,7 @@
     // dividend are always the same)
     return div_trunc_kernel_cuda(iter);
   } else if (isIntegralType(dtype, /*includeBool*/ false)) {
-<<<<<<< HEAD
-    // There's no SIMD integer division, so don't try to vectorize it.
-    // TODO: if the divisor is a scalar, rewrite as multiplication by a constant.
-    AT_DISPATCH_INTEGRAL_TYPES(iter.common_dtype(), "div_floor_cuda", [&]() {
-=======
     AT_DISPATCH_INTEGRAL_TYPES(dtype, "div_floor_cuda", [&]() {
->>>>>>> 9faa29f0
       gpu_kernel_with_scalars(iter, [] GPU_LAMBDA (scalar_t a, scalar_t b) -> scalar_t {
         if ((a < 0) != (b < 0)) {
           // Subtracts one from the results of truncation division if the
@@ -127,12 +121,6 @@
     // precision compared to computing the division.
     AT_DISPATCH_FLOATING_TYPES_AND2(kHalf, kBFloat16, dtype, "div_floor_cuda", [&]() {
       using accscalar_t = at::acc_type<scalar_t, true>;
-<<<<<<< HEAD
-      auto inv_b = accscalar_t(1.0) / iter.scalar_value<accscalar_t>(2);
-      iter.remove_operand(2);
-      gpu_kernel(iter, [inv_b] GPU_LAMBDA (scalar_t a) -> scalar_t {
-        return std::floor(a * inv_b);
-=======
       auto b = iter.scalar_value<accscalar_t>(2);
       auto inv_b = accscalar_t(1.0) / b;
       iter.remove_operand(2);
@@ -153,15 +141,11 @@
           floordiv = std::copysign(scalar_t(0), a * inv_b);
         }
         return floordiv;
->>>>>>> 9faa29f0
       });
     });
   } else {
     AT_DISPATCH_FLOATING_TYPES_AND2(kHalf, kBFloat16, dtype, "div_floor_cuda", [&]() {
       gpu_kernel_with_scalars(iter, [] GPU_LAMBDA (scalar_t a, scalar_t b) -> scalar_t {
-<<<<<<< HEAD
-        return std::floor(a / b);
-=======
         auto mod = std::fmod(a, b);
         auto div = (a - mod) / b;
         if ((mod != 0) && (b < 0) != (mod < 0)) {
@@ -178,7 +162,6 @@
           floordiv = std::copysign(scalar_t(0), a / b);
         }
         return floordiv;
->>>>>>> 9faa29f0
       });
     });
   }
