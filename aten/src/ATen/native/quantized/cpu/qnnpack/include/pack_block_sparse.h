--- conflicted
+++ resolved
@@ -15,11 +15,8 @@
 
 #ifndef _WIN32
 #include <qnnpack/AlignedAllocator.h>
-<<<<<<< HEAD
+#endif
 #include <qnnpack/common.h>
-=======
-#endif
->>>>>>> 7e5f984b
 #include <qnnpack/math.h>
 
 namespace qnnpack {
