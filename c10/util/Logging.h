--- conflicted
+++ resolved
@@ -313,7 +313,6 @@
   int world_size;
   int rank;
   std::string module_name;
-<<<<<<< HEAD
   std::string backend_name;
   // The DDPLoggingData is logged in which iteration of the training loop,
   // 0 if the data is logged during DistributedDataParallel construction time.
@@ -341,12 +340,8 @@
   std::string nccl_ib_timeout;
 
   // DistributedDataParallel constructor input parameters
-  std::vector<int> device_ids;
-  int output_device;
-=======
   std::string device_ids;
   std::string output_device;
->>>>>>> 4ab2f171
   bool broadcast_buffers;
   int bucket_cap_mb;
   bool find_unused_parameters;
