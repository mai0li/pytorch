--- conflicted
+++ resolved
@@ -6,15 +6,10 @@
 from torch.testing._internal.common_utils import (TestCase, run_tests)
 from torch.utils.data import IterableDataset, RandomSampler
 from torch.utils.data.datasets import \
-<<<<<<< HEAD
-    (CollateIterableDataset, BatchIterableDataset, ListDirFilesIterableDataset,
-     LoadFilesFromDiskIterableDataset, SamplerIterableDataset, PaddedBatchIterableDataset)
-from typing import Sequence, List, Dict, Union
-=======
     (CallableIterableDataset, CollateIterableDataset, BatchIterableDataset,
-     ListDirFilesIterableDataset, LoadFilesFromDiskIterableDataset, SamplerIterableDataset)
-from typing import List, Tuple, Dict, Any, Type
->>>>>>> 67d73722
+     ListDirFilesIterableDataset, LoadFilesFromDiskIterableDataset, SamplerIterableDataset,
+     PaddedBatchIterableDataset)
+from typing import List, Tuple, Dict, Any, Type, Sequence, Mapping, Union
 
 
 def create_temp_dir_and_files():
@@ -201,120 +196,250 @@
         ds_len = IterDatasetWithLen([3, '123', torch.randn(3, 3)])
         with self.assertRaises(RuntimeError):
             pb = PaddedBatchIterableDataset(ds_len, batch_size=2)
-            temp = [data for data in pb]
-
-        def _helper(input_sizes, bs, output_sizes, *, ps=None, pv=0, dl=False):
-            ds = IterDatasetWithLen([torch.randn(*s) for s in input_sizes])
-            pb = PaddedBatchIterableDataset(ds, batch_size=bs, padded_shapes=ps, padded_values=pv, drop_last=dl)
-            self.assertEqual(len(pb), len(output_sizes))
-            it = iter(ds)
-            if isinstance(pv, Sequence):
-                pv = pv[0]
-            for i, (output_batch, output_data_size) in enumerate(zip(pb, output_sizes)):
-                # Verify Batch Size
-                if i + 1 == len(pb) and not dl and len(ds) % bs > 0:
-                    self.assertEqual(len(output_batch), len(ds) % bs)
+            for data in pb:
+                pass
+
+        def _create_ds(input_sizes):
+
+            # Recursive create Tensors
+            def _helper(size_list):
+                if isinstance(size_list, tuple):
+                    return torch.randn(*size_list)
+                data: List[Union[torch.Tensor, List, Dict]] = []
+                for s in size_list:
+                    if isinstance(s, tuple):
+                        data.append(torch.randn(*s))
+                    elif isinstance(s, list):
+                        data.append(_helper(s))
+                    elif isinstance(s, dict):
+                        data.append({k: _helper(s[k]) for k in s})
+                return data
+
+            return IterDatasetWithLen(_helper(input_sizes))
+
+        def _test_batch_padded(ds, batch_size, exp_pshapes, exp_pvalues, **kwargs):
+            pb_ds = PaddedBatchIterableDataset(ds, batch_size=batch_size, **kwargs)
+            self.assertEqual(len(pb_ds), len(exp_pshapes))
+
+            # Mimic PaddedBatch
+            def _collate_fn(batch):
+                elem = batch[0]
+                if isinstance(elem, (torch.Tensor, float, int, complex, str)):
+                    return batch
+                elif isinstance(elem, Mapping):
+                    return {key: _collate_fn([d[key] for d in batch]) for key in elem}
+                elif isinstance(elem, Sequence):
+                    return [_collate_fn(d) for d in zip(*batch)]
                 else:
-                    self.assertEqual(len(output_batch), bs)
-                for output_data in output_batch:
-                    # Verify Original Data
-                    input_data = next(it)
-                    slices = [slice(0, n) for n in input_data.shape]
-                    self.assertEqual(output_data[slices], input_data)
-                    # Verify Padded Shape
-                    self.assertEqual(output_data_size, list(output_data.shape))
-                    # Verify Padded Value
-                    mask = torch.ones_like(output_data, dtype=torch.bool)
-                    mask[slices] = 0
-                    self.assertEqual(output_data[mask].sum(), mask.sum() * pv, exact_dtype=False)
-
-        input_sizes_0 = [(5, 5), (3, 7), (5, 3, 7), (7, 5, 5)]
-        output_sizes_0 = [[5, 7], [7, 5, 7]]
-        _helper(input_sizes_0, 2, output_sizes_0)
-        _helper(input_sizes_0, 2, output_sizes_0, dl=True)
-        # Each element should have same dimensions
-        with self.assertRaises(RuntimeError):
-            _helper(input_sizes_0, 3, output_sizes_0)
-
-        input_sizes_1 = [(3, 5), (5, 7), (7, 3), (7, 5)]
-        # Not specify padded shape and value
-        _helper(input_sizes_1, 2, [(5, 7), (7, 5)])
-        _helper(input_sizes_1, 3, [(7, 7), (7, 5)])
-        # Specify padded value, and drop last batch
-        _helper(input_sizes_1, 2, [(5, 7), (7, 5)], pv=1, dl=True)
-        _helper(input_sizes_1, 3, [(7, 7)], pv=1, dl=True)
-        # Specify padded shape and value
-        _helper(input_sizes_1, 3, [(8, 8), (8, 8)], ps=torch.Size([8, 8]), pv=1)
-        _helper(input_sizes_1, 3, [(8, 8), (8, 8)], ps=[8, 8], pv=[1])
-        with self.assertRaises(RuntimeError):
-            _helper(input_sizes_1, 2, [(6, 6), (6, 6)], ps=torch.Size([6, 6]))
-
-        # Create Nested Tensor List/Map Dataset
-        def _create_nested_ds(input_sizes):
-            is_list = True if isinstance(input_sizes[0], Sequence) else False
-            nested_lists: List[Union[List, Dict]] = []
-            for sizes in input_sizes:
-                if is_list:
-                    lists = [torch.randn(*s) for s in sizes]
-                    nested_lists.append(lists)
+                    return batch
+
+            # Use Batch + Callable as input reference
+            dl = kwargs['drop_last'] if 'drop_last' in kwargs else False
+            b_ds = CallableIterableDataset(BatchIterableDataset(ds, batch_size=batch_size, drop_last=dl),
+                                           fn=_collate_fn)  # type: ignore
+
+            # Helper function to check batch recursively
+            def _helper(ref_batch, output_batch, exp_padded_shape, output_padded_value):
+                # Batch is a list
+                if isinstance(output_batch, Sequence):
+                    elem = output_batch[0]
+                    # Batch of Tensors -> Check shape/value
+                    if isinstance(elem, torch.Tensor):
+                        # Check Batch Size
+                        self.assertEqual(len(ref_batch), len(output_batch))
+                        for ref_data, output_data in zip(ref_batch, output_batch):
+                            # Verify Original Data
+                            slices = [slice(0, n) for n in ref_data.shape]
+                            self.assertEqual(output_data[slices], ref_data)
+                            # Verify Padded Shape
+                            self.assertEqual(exp_padded_shape, tuple(output_data.shape))
+                            # Verify Padded Shape
+                            mask = torch.ones_like(output_data, dtype=torch.bool)
+                            mask[slices] = 0
+                            self.assertTrue(torch.eq(output_data[mask], output_padded_value).all())
+                    # Nested List
+                    else:
+                        for rb, ob, ps, pv in zip(ref_batch, output_batch, exp_padded_shape, output_padded_value):
+                            _helper(rb, ob, ps, pv)
+                # Batch is a dict
+                elif isinstance(output_batch, Mapping):
+                    for rb, ob, ps, pv in zip(ref_batch.values(), output_batch.values(), exp_padded_shape, output_padded_value):
+                        _helper(rb, ob, ps, pv)
                 else:
-                    maps = {key: [torch.randn(*s) for s in v]
-                            if isinstance(v, list)
-                            else torch.randn(*v)
-                            for key, v in sizes.items()}
-                    nested_lists.append(maps)
-            ds = IterDatasetWithLen(nested_lists)
-            # Flag for determine the element is list or dict
-            ds.is_list = is_list  # type: ignore
-            return ds
-
-        def _nested_helper(ds, bs, output_sizes, *, ps=None, pv=0, dl=False):
-            pb = PaddedBatchIterableDataset(ds, batch_size=bs, padded_shapes=ps, padded_values=pv, drop_last=dl)
-            self.assertEqual(len(pb), len(output_sizes))
-            it = iter(ds)
-            for i, (output_lists, output_batch_sizes) in enumerate(zip(pb, output_sizes)):
-                transposed = zip(*output_lists) if ds.is_list else zip(*output_lists.values())  # type: ignore
-                for output_list in transposed:
-                    input_list = next(it) if ds.is_list else next(it).values()
-                    for output_data, input_data, output_data_size in zip(output_list, input_list, output_batch_sizes):
-                        # Verify Original Data
-                        slices = [slice(0, n) for n in input_data.shape]
-                        self.assertEqual(output_data[slices], input_data)
-                        # Verify Padded Shape
-                        self.assertEqual(output_data_size, list(output_data.shape))
-                        # Verify Padded Value
-                        mask = torch.ones_like(output_data, dtype=torch.bool)
-                        mask[slices] = 0
-                        self.assertEqual(output_data[mask].sum(), mask.sum() * pv, exact_dtype=False)
-
-        # Nested List
-        list_ds = _create_nested_ds([[(3, 5), (7, 9)],
-                                     [(3, 3), (11, 5)],
-                                     [(5, 1), (7, 11)],
-                                     [(1, 3), (9, 5)]])
-        # Not specify padded shape
-        _nested_helper(list_ds, 2, [[(3, 5), (11, 9)], [(5, 3), (9, 11)]])
-        _nested_helper(list_ds, 3, [[(5, 5), (11, 11)], [(1, 3), (9, 5)]])
-        # Specify padded shape
-        _nested_helper(list_ds, 2, [[(8, 8), (11, 11)], [(8, 8), (11, 11)]], ps=[torch.Size([8, 8]), torch.Size([11, 11])])
-        _nested_helper(list_ds, 2, [[(8, 8), (11, 11)], [(8, 8), (11, 11)]], ps=[[8, 8], [11, 11]])
-        # Broadcast padded shape
-        _nested_helper(list_ds, 2, [[(11, 11), (11, 11)], [(11, 11), (11, 11)]], ps=[[11, 11]])
-
-        # Nested Map
-        map_ds = _create_nested_ds([{'k1': (3, 5), 'k2': (7, 9)},
-                                    {'k1': (3, 3), 'k2': (11, 5)},
-                                    {'k1': (5, 1), 'k2': (7, 11)},
-                                    {'k1': (1, 3), 'k2': (9, 5)}])
-
-        # Not specify padded shape
-        _nested_helper(map_ds, 2, [[(3, 5), (11, 9)], [(5, 3), (9, 11)]])
-        _nested_helper(map_ds, 3, [[(5, 5), (11, 11)], [(1, 3), (9, 5)]])
-        _nested_helper(map_ds, 3, [[(5, 5), (11, 11)]], dl=True)
-        #  Specify padded shape
-        _nested_helper(map_ds, 2, [[(8, 8), (11, 11)], [(8, 8), (11, 11)]], ps=[torch.Size([8, 8]), torch.Size([11, 11])])
-        # Broadcast padded shape
-        _nested_helper(map_ds, 2, [[(11, 11), (11, 11)], [(11, 11), (11, 11)]], ps=[[11, 11]])
+                    self.assertTrue(False, msg="Type is not supported.")
+
+            for ref_batch, output_batch, exp_padded_shape in zip(b_ds, pb_ds, exp_pshapes):
+                _helper(ref_batch, output_batch, exp_padded_shape, exp_pvalues)
+
+        # Tensor
+        tensor_shapes_0 = [(3, 5), (5, 7), (7, 3), (5, 5)]
+        tensor_shapes_1 = [(5, 5), (3, 7), (5, 3, 7), (7, 5, 5)]
+        # List of Tensor
+        list_tensor_shapes = [[(3, 5), (7, 9)],
+                              [(3, 3), (11, 5)],
+                              [(5, 1), (7, 11)],
+                              [(1, 3), (9, 5)]]
+        map_tensor_shapes = [{'k1': (3, 5), 'k2': (7, 9)},
+                             {'k1': (3, 3), 'k2': (11, 5)},
+                             {'k1': (5, 1), 'k2': (7, 11)},
+                             {'k1': (1, 3), 'k2': (9, 5)}]
+        nested_ll_shapes = [[(3, 5), [(7, 9), (1, 2)]],
+                            [(3, 3), [(11, 5), (3, 2)]],
+                            [(5, 1), [(7, 11), (5, 3)]],
+                            [(1, 3), [(9, 5), (2, 2)]]]
+        nested_ml_shapes = [{'k1': (3, 5), 'k2': [(7, 9), (1, 2)]},
+                            {'k1': (3, 3), 'k2': [(11, 5), (3, 2)]},
+                            {'k1': (5, 1), 'k2': [(7, 11), (5, 3)]},
+                            {'k1': (1, 3), 'k2': [(9, 5), (2, 2)]}]
+
+        # input_shape, exp_shape, exp_value, batch_size, {padded_shape, padded_value, drop_last}, Error
+        test_cases: List[Tuple[List, List, Union[int, List], int, Dict, Any]] = [
+            # ===== Tensor =====
+            (
+                tensor_shapes_0,
+                [(5, 7), (7, 5)],  # expected output shape
+                0,  # expected output value
+                2, {}, None,
+            ),
+            (
+                tensor_shapes_0,
+                [(7, 7), (5, 5)],  # expected output shape
+                0,  # expected output value
+                3, {}, None,
+            ),
+            (
+                tensor_shapes_0,
+                [(8, 8), (8, 8)],  # expected output shape
+                1,  # expected output value
+                2, {'padded_shapes': torch.Size([8, 8]), 'padded_values': 1}, None,
+            ),
+            (
+                tensor_shapes_0,
+                [(8, 8)],  # expected output shape
+                0,  # expected output value
+                3, {'padded_shapes': [8, 8], 'drop_last': True}, None,
+            ),
+            (
+                tensor_shapes_0,
+                [(7, 7), (5, 5)],  # expected output shape
+                0,  # expected output value
+                2, {'padded_shapes': [6, 6]}, RuntimeError,  # Tensor bigger than padded shape
+
+            ),
+            (
+                tensor_shapes_1,
+                [(), ()],  # output_shapeexpected output shape
+                0,  # expected output value
+                3, {}, RuntimeError,  # Inequal shape dimensions within batch
+            ),
+            # ===== List of tensors =====
+            (
+                list_tensor_shapes,
+                [[(3, 5), (11, 9)],
+                 [(5, 3), (9, 11)]],  # expected output shape
+                [1, 0],  # expected output value
+                2, {'padded_values': [1, 0], 'drop_last': False}, None,
+            ),
+            # Specify Shape and Value
+            (
+                list_tensor_shapes,
+                [[(8, 8), (11, 11)],
+                 [(8, 8), (11, 11)]],  # expected output shape
+                [0, 1],  # expected output value
+                2, {'padded_shapes': [torch.Size([8, 8]), torch.Size([11, 11])], 'padded_values': [0, 1]}, None,
+            ),
+            # Broadcast Shape and Value
+            (
+                list_tensor_shapes,
+                [[(11, 11), (11, 11)],
+                 [(11, 11), (11, 11)]],  # expected output shape
+                [1, 1],  # expected output value
+                2, {'padded_shapes': [(11, 11)], 'padded_values': 1}, None,
+            ),
+            # ===== Map of tensors =====
+            (
+                map_tensor_shapes,
+                [[(3, 5), (11, 9)],
+                 [(5, 3), (9, 11)]],  # expected output shape
+                [0, 0],  # expected output value
+                2, {}, None,
+            ),
+            # Specify Shape and Value
+            (
+                map_tensor_shapes,
+                [[(8, 8), (11, 11)],
+                 [(8, 8), (11, 11)]],  # expected output shape
+                [0, 1],  # expected output value
+                2, {'padded_shapes': [[8, 8], [11, 11]], 'padded_values': [0, 1]}, None,
+            ),
+            # Broadcast Shape and Value
+            (
+                map_tensor_shapes,
+                [[(11, 11), (11, 11)],
+                 [(11, 11), (11, 11)]],  # expected output shape
+                [1, 1],  # expected output value
+                2, {'padded_shapes': [[11, 11]], 'padded_values': [1]}, None,
+            ),
+            # ===== Nested List of List =====
+            (
+                nested_ll_shapes,
+                [[(3, 5), [(11, 9), (3, 2)]],
+                 [(5, 3), [(9, 11), (5, 3)]]],  # expected output shape
+                [0, [0, 0]],  # expected output value
+                2, {}, None,
+            ),
+            # Specify Nested Shape and Value
+            (
+                nested_ll_shapes,
+                [[(8, 8), [(11, 11), (5, 5)]],
+                 [(8, 8), [(11, 11), (5, 5)]]],  # expected output shape
+                [0, [1, 0]],  # expected output value
+                2, {'padded_shapes': [[8, 8], [[11, 11], [5, 5]]], 'padded_values': [0, [1, 0]]}, None,
+            ),
+            # Broadcast Shape and Value
+            (
+                nested_ll_shapes,
+                [[(8, 8), [(11, 11), (11, 11)]],
+                 [(8, 8), [(11, 11), (11, 11)]]],  # expected output shape
+                [1, [1, 1]],  # expected output value
+                2, {'padded_shapes': [[8, 8], [[11, 11]]], 'padded_values': [1]}, None,
+            ),
+            # ===== Nested Map of List ======
+            (
+                nested_ml_shapes,
+                [[(3, 5), [(11, 9), (3, 2)]],
+                 [(5, 3), [(9, 11), (5, 3)]]],  # expected output shape
+                [0, [0, 0]],  # expected output value
+                2, {}, None,
+            ),
+            # Specify Nested Shape and Value
+            (
+                nested_ml_shapes,
+                [[(8, 8), [(11, 11), (5, 5)]],
+                 [(8, 8), [(11, 11), (5, 5)]]],  # expected output shape
+                [0, [1, 0]],  # expected output value
+                2, {'padded_shapes': [[8, 8], [[11, 11], [5, 5]]], 'padded_values': [0, [1, 0]]}, None,
+            ),
+            # Broadcast Shape and Value
+            (
+                nested_ml_shapes,
+                [[(8, 8), [(11, 11), (11, 11)]],
+                 [(8, 8), [(11, 11), (11, 11)]]],  # expected output shape
+                [1, [1, 1]],  # expected output value
+                2, {'padded_shapes': [[8, 8], [[11, 11]]], 'padded_values': [1]}, None,
+            ),
+        ]
+
+        # Run through all test cases
+        for input_shape, exp_shapes, exp_values, batch_size, kwargs, error in test_cases:
+            ds = _create_ds(input_shape)
+            if error:
+                with self.assertRaises(error):
+                    pb_ds = PaddedBatchIterableDataset(ds, batch_size=batch_size, **kwargs)
+                    for data in pb_ds:
+                        pass
+            else:
+                _test_batch_padded(ds, batch_size, exp_shapes, exp_values, **kwargs)
 
     def test_sampler_dataset(self):
         arrs = range(10)
